# This workflow is triggered by a comment on an issue or PR with the text ".bundle"
# It bundles the Desktop App, then creates a PR comment with a link to download the app.

# IMPORTANT: issue_comment workflows only use files found on "main" branch to run.
# Do NOT allow on: pull_request since that allows a user to alter a file in a PR and exfil secrets for example.
# Only using issue_comment is the suggested workflow type. Comments on pull requests, and issues will trigger the issue_comment workflow event.
on:
  issue_comment:
    types: [created]

# permissions needed for reacting to IssueOps commands on PRs
permissions:
  pull-requests: write
  checks: read
  issues: write

name: Workflow to Bundle Desktop App

concurrency:
  group: ${{ github.workflow }}-${{ github.ref }}
  cancel-in-progress: true

jobs:
  trigger-on-command:
    name: Trigger on ".bundle" PR comment
    runs-on: ubuntu-latest
    outputs:
      continue: ${{ steps.command.outputs.continue }}
<<<<<<< HEAD
=======
      # Cannot use github.event.pull_request.number since the trigger is 'issue_comment'
      pr_number: ${{ steps.command.outputs.issue_number }}
>>>>>>> b5071351
    steps:
      - uses: github/command@v1.3.0
        id: command
        with:
          command: ".bundle"
          reaction: "eyes"
          allowed_contexts: pull_request
      - name: Echo outputs
        run: |
          echo "Pull Request number is: '${{ steps.command.outputs.issue_number }}'
          echo "Comment ID is: '${{ steps.command.outputs.comment_id }}'

  bundle-desktop:
    # Only run this if ".bundle" command is detected.
    needs: [trigger-on-command]
    if: ${{ needs.trigger-on-command.outputs.continue == 'true' }}
    uses: ./.github/workflows/bundle-desktop.yml
    with:
      signing: true
    secrets:
      CERTIFICATE_OSX_APPLICATION: ${{ secrets.CERTIFICATE_OSX_APPLICATION }}
      CERTIFICATE_PASSWORD: ${{ secrets.CERTIFICATE_PASSWORD }}
      APPLE_ID: ${{ secrets.APPLE_ID }}
      APPLE_ID_PASSWORD: ${{ secrets.APPLE_ID_PASSWORD }}
      APPLE_TEAM_ID: ${{ secrets.APPLE_TEAM_ID }}

  pr-comment:
    name: PR Comment with Desktop App
    runs-on: ubuntu-latest
    needs: [ bundle-desktop ]
    permissions:
      pull-requests: write

    steps:
      - name: Download all artifacts
        uses: actions/download-artifact@v4
        with:
          merge-multiple: true

      - name: Debug pull_request number
        run: |
          echo "Pull Request number is: '${{ github.event.pull_request.number }}'"

      - name: Comment on PR with download link
        uses: peter-evans/create-or-update-comment@v4
        with:
<<<<<<< HEAD
          issue-number: ${{ github.event.pull_request.number }}
=======
          issue-number: ${{ needs.trigger-on-command.outputs.pr_number }}
>>>>>>> b5071351
          body: |
            ### Desktop App for this PR
            
            The following build is available for testing:
            
            - [📱 macOS Desktop App (arm64, signed)](https://nightly.link/${{ github.repository }}/actions/runs/${{ github.run_id }}/Goose-darwin-arm64.zip)

            After downloading, unzip the file and drag the Goose.app to your Applications folder. The app is signed and notarized for macOS.
            
            This link is provided by nightly.link and will work even if you're not logged into GitHub.<|MERGE_RESOLUTION|>--- conflicted
+++ resolved
@@ -26,11 +26,8 @@
     runs-on: ubuntu-latest
     outputs:
       continue: ${{ steps.command.outputs.continue }}
-<<<<<<< HEAD
-=======
       # Cannot use github.event.pull_request.number since the trigger is 'issue_comment'
       pr_number: ${{ steps.command.outputs.issue_number }}
->>>>>>> b5071351
     steps:
       - uses: github/command@v1.3.0
         id: command
@@ -77,11 +74,7 @@
       - name: Comment on PR with download link
         uses: peter-evans/create-or-update-comment@v4
         with:
-<<<<<<< HEAD
-          issue-number: ${{ github.event.pull_request.number }}
-=======
           issue-number: ${{ needs.trigger-on-command.outputs.pr_number }}
->>>>>>> b5071351
           body: |
             ### Desktop App for this PR
             

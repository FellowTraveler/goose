--- conflicted
+++ resolved
@@ -1,14 +1,7 @@
-<<<<<<< HEAD
 use crate::transport::{ConnectError, ReadError, ReadStream, Transport, WriteError, WriteStream};
 use anyhow::Result;
 use async_trait::async_trait;
-use mcp_core::types::*;
-=======
-use crate::transport::{ReadStream, Transport, WriteStream};
-use anyhow::{anyhow, Context, Result};
-use async_trait::async_trait;
 use mcp_core::protocol::*;
->>>>>>> e0f6aa75
 use std::process::Stdio;
 use tokio::io::{AsyncBufReadExt, AsyncWriteExt, BufReader};
 use tokio::process::{Child, Command};
@@ -258,7 +251,8 @@
         match timeout(Duration::from_secs(1), rx.recv()).await {
             Ok(Some(Err(e))) => {
                 assert!(
-                    e.to_string().contains("Terminated normally") || e.to_string().contains("Transport connection was closed"),
+                    e.to_string().contains("Terminated normally")
+                        || e.to_string().contains("Transport connection was closed"),
                     "Expected process termination error, got: {}",
                     e
                 );

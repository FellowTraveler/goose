use mcp_core::protocol::{
    CallToolResult, Implementation, InitializeResult, JsonRpcError, JsonRpcMessage,
    JsonRpcNotification, JsonRpcRequest, JsonRpcResponse, ListResourcesResult, ListToolsResult,
    ReadResourceResult, ServerCapabilities, METHOD_NOT_FOUND,
};
use serde::{Deserialize, Serialize};
use serde_json::Value;
use std::sync::atomic::{AtomicU64, Ordering};
use thiserror::Error;
use tokio::sync::Mutex;
use tower::{Service, ServiceExt}; // for Service::ready()

pub type BoxError = Box<dyn std::error::Error + Sync + Send>;

/// Error type for MCP client operations.
#[derive(Debug, Error)]
pub enum Error {
    #[error("Transport error: {0}")]
    Transport(#[from] super::transport::Error),

    #[error("RPC error: code={code}, message={message}")]
    RpcError { code: i32, message: String },

    #[error("Serialization error: {0}")]
    Serialization(#[from] serde_json::Error),

    #[error("Unexpected response from server: {0}")]
    UnexpectedResponse(String),

    #[error("Not initialized")]
    NotInitialized,

    #[error("Timeout or service not ready")]
    NotReady,

<<<<<<< HEAD
    #[error("Request timed out")]
    Timeout(#[from] tower::timeout::error::Elapsed),

    #[error("MCP Server error: {0}")]
    McpServerError(BoxError),
=======
    #[error("{0}")]
    BoxError(Box<dyn std::error::Error + Send + Sync>),

    #[error("Call to '{server}' failed for '{method}' with params '{params}'. Error: {source}")]
    McpServerError {
        method: String,
        server: String,
        params: Value,
        #[source]
        source: Box<dyn std::error::Error + Send + Sync>,
    },
>>>>>>> 35e25a66
}

impl From<BoxError> for Error {
    fn from(err: BoxError) -> Self {
        Error::McpServerError(err)
    }
}

#[derive(Serialize, Deserialize)]
pub struct ClientInfo {
    pub name: String,
    pub version: String,
}

#[derive(Serialize, Deserialize, Default)]
pub struct ClientCapabilities {
    // Add fields as needed. For now, empty capabilities are fine.
}

#[derive(Serialize, Deserialize)]
pub struct InitializeParams {
    #[serde(rename = "protocolVersion")]
    pub protocol_version: String,
    pub capabilities: ClientCapabilities,
    #[serde(rename = "clientInfo")]
    pub client_info: ClientInfo,
}

#[async_trait::async_trait]
pub trait McpClientTrait: Send + Sync {
    async fn initialize(
        &mut self,
        info: ClientInfo,
        capabilities: ClientCapabilities,
    ) -> Result<InitializeResult, Error>;

    async fn list_resources(
        &self,
        next_cursor: Option<String>,
    ) -> Result<ListResourcesResult, Error>;

    async fn read_resource(&self, uri: &str) -> Result<ReadResourceResult, Error>;

    async fn list_tools(&self, next_cursor: Option<String>) -> Result<ListToolsResult, Error>;

    async fn call_tool(&self, name: &str, arguments: Value) -> Result<CallToolResult, Error>;
}

/// The MCP client is the interface for MCP operations.
pub struct McpClient<S>
where
    S: Service<JsonRpcMessage, Response = JsonRpcMessage> + Clone + Send + Sync + 'static,
    S::Error: Into<Error>,
    S::Future: Send,
{
    service: Mutex<S>,
    next_id: AtomicU64,
    server_capabilities: Option<ServerCapabilities>,
    server_info: Option<Implementation>,
}

impl<S> McpClient<S>
where
    S: Service<JsonRpcMessage, Response = JsonRpcMessage> + Clone + Send + Sync + 'static,
    S::Error: Into<Error>,
    S::Future: Send,
{
    pub fn new(service: S) -> Self {
        Self {
            service: Mutex::new(service),
            next_id: AtomicU64::new(1),
            server_capabilities: None,
            server_info: None,
        }
    }

    /// Send a JSON-RPC request and check we don't get an error response.
    async fn send_request<R>(&self, method: &str, params: Value) -> Result<R, Error>
    where
        R: for<'de> Deserialize<'de>,
    {
        let mut service = self.service.lock().await;
        service.ready().await.map_err(|_| Error::NotReady)?;

        let id = self.next_id.fetch_add(1, Ordering::SeqCst);
        let request = JsonRpcMessage::Request(JsonRpcRequest {
            jsonrpc: "2.0".to_string(),
            id: Some(id),
            method: method.to_string(),
            params: Some(params.clone()),
        });

        let response_msg = service
            .call(request)
            .await
            .map_err(|e| Error::MCPServerError {
                server: self.server_info.as_ref().unwrap().name.clone(),
                method: method.to_string(),
                params: params.clone(),
                source: Box::new(e.into()),
            })?;

        match response_msg {
            JsonRpcMessage::Response(JsonRpcResponse {
                id, result, error, ..
            }) => {
                // Verify id matches
                if id != Some(self.next_id.load(Ordering::SeqCst) - 1) {
                    return Err(Error::UnexpectedResponse(
                        "id mismatch for JsonRpcResponse".to_string(),
                    ));
                }
                if let Some(err) = error {
                    Err(Error::RpcError {
                        code: err.code,
                        message: err.message,
                    })
                } else if let Some(r) = result {
                    Ok(serde_json::from_value(r)?)
                } else {
                    Err(Error::UnexpectedResponse("missing result".to_string()))
                }
            }
            JsonRpcMessage::Error(JsonRpcError { id, error, .. }) => {
                if id != Some(self.next_id.load(Ordering::SeqCst) - 1) {
                    return Err(Error::UnexpectedResponse(
                        "id mismatch for JsonRpcError".to_string(),
                    ));
                }
                Err(Error::RpcError {
                    code: error.code,
                    message: error.message,
                })
            }
            _ => {
                // Requests/notifications not expected as a response
                Err(Error::UnexpectedResponse(
                    "unexpected message type".to_string(),
                ))
            }
        }
    }

    /// Send a JSON-RPC notification.
    async fn send_notification(&self, method: &str, params: Value) -> Result<(), Error> {
        let mut service = self.service.lock().await;
        service.ready().await.map_err(|_| Error::NotReady)?;

        let notification = JsonRpcMessage::Notification(JsonRpcNotification {
            jsonrpc: "2.0".to_string(),
            method: method.to_string(),
            params: Some(params),
        });

        service.call(notification).await.map_err(Into::into)?;
        Ok(())
    }

    // Check if the client has completed initialization
    fn completed_initialization(&self) -> bool {
        self.server_capabilities.is_some()
    }
}

#[async_trait::async_trait]
impl<S> McpClientTrait for McpClient<S>
where
    S: Service<JsonRpcMessage, Response = JsonRpcMessage> + Clone + Send + Sync + 'static,
    S::Error: Into<Error>,
    S::Future: Send,
{
    async fn initialize(
        &mut self,
        info: ClientInfo,
        capabilities: ClientCapabilities,
    ) -> Result<InitializeResult, Error> {
        let params = InitializeParams {
            protocol_version: "1.0.0".into(),
            client_info: info,
            capabilities,
        };
        let result: InitializeResult = self
            .send_request("initialize", serde_json::to_value(params)?)
            .await?;

        self.send_notification("notifications/initialized", serde_json::json!({}))
            .await?;

        self.server_capabilities = Some(result.capabilities.clone());

        self.server_info = Some(result.server_info.clone());

        Ok(result)
    }

    async fn list_resources(
        &self,
        next_cursor: Option<String>,
    ) -> Result<ListResourcesResult, Error> {
        if !self.completed_initialization() {
            return Err(Error::NotInitialized);
        }
        // If resources is not supported, return an empty list
        if self
            .server_capabilities
            .as_ref()
            .unwrap()
            .resources
            .is_none()
        {
            return Ok(ListResourcesResult {
                resources: vec![],
                next_cursor: None,
            });
        }

        let payload = next_cursor
            .map(|cursor| serde_json::json!({"cursor": cursor}))
            .unwrap_or_else(|| serde_json::json!({}));

        self.send_request("resources/list", payload).await
    }

    async fn read_resource(&self, uri: &str) -> Result<ReadResourceResult, Error> {
        if !self.completed_initialization() {
            return Err(Error::NotInitialized);
        }
        // If resources is not supported, return an error
        if self
            .server_capabilities
            .as_ref()
            .unwrap()
            .resources
            .is_none()
        {
            return Err(Error::RpcError {
                code: METHOD_NOT_FOUND,
                message: "Server does not support 'resources' capability".to_string(),
            });
        }

        let params = serde_json::json!({ "uri": uri });
        self.send_request("resources/read", params).await
    }

    async fn list_tools(&self, next_cursor: Option<String>) -> Result<ListToolsResult, Error> {
        if !self.completed_initialization() {
            return Err(Error::NotInitialized);
        }
        // If tools is not supported, return an empty list
        if self.server_capabilities.as_ref().unwrap().tools.is_none() {
            return Ok(ListToolsResult {
                tools: vec![],
                next_cursor: None,
            });
        }

        let payload = next_cursor
            .map(|cursor| serde_json::json!({"cursor": cursor}))
            .unwrap_or_else(|| serde_json::json!({}));

        self.send_request("tools/list", payload).await
    }

    async fn call_tool(&self, name: &str, arguments: Value) -> Result<CallToolResult, Error> {
        if !self.completed_initialization() {
            return Err(Error::NotInitialized);
        }
        // If tools is not supported, return an error
        if self.server_capabilities.as_ref().unwrap().tools.is_none() {
            return Err(Error::RpcError {
                code: METHOD_NOT_FOUND,
                message: "Server does not support 'tools' capability".to_string(),
            });
        }

        let params = serde_json::json!({ "name": name, "arguments": arguments });

        // TODO ERROR: check that if there is an error, we send back is_error: true with msg
        // https://modelcontextprotocol.io/docs/concepts/tools#error-handling-2
        self.send_request("tools/call", params).await
    }
}<|MERGE_RESOLUTION|>--- conflicted
+++ resolved
@@ -33,15 +33,8 @@
     #[error("Timeout or service not ready")]
     NotReady,
 
-<<<<<<< HEAD
     #[error("Request timed out")]
     Timeout(#[from] tower::timeout::error::Elapsed),
-
-    #[error("MCP Server error: {0}")]
-    McpServerError(BoxError),
-=======
-    #[error("{0}")]
-    BoxError(Box<dyn std::error::Error + Send + Sync>),
 
     #[error("Call to '{server}' failed for '{method}' with params '{params}'. Error: {source}")]
     McpServerError {
@@ -49,15 +42,8 @@
         server: String,
         params: Value,
         #[source]
-        source: Box<dyn std::error::Error + Send + Sync>,
+        source: BoxError
     },
->>>>>>> 35e25a66
-}
-
-impl From<BoxError> for Error {
-    fn from(err: BoxError) -> Self {
-        Error::McpServerError(err)
-    }
 }
 
 #[derive(Serialize, Deserialize)]
@@ -147,7 +133,7 @@
         let response_msg = service
             .call(request)
             .await
-            .map_err(|e| Error::MCPServerError {
+            .map_err(|e| Error::McpServerError {
                 server: self.server_info.as_ref().unwrap().name.clone(),
                 method: method.to_string(),
                 params: params.clone(),

use chrono::{DateTime, TimeZone, Utc};
use mcp_client::McpService;
use rust_decimal_macros::dec;
use std::collections::HashMap;
use std::sync::Arc;
use std::sync::LazyLock;
use std::time::Duration;
use tokio::sync::Mutex;
use tracing::{debug, instrument};

use super::system::{SystemConfig, SystemError, SystemInfo, SystemResult};
use crate::prompt_template::load_prompt_file;
use crate::providers::base::{Provider, ProviderUsage};
use mcp_client::client::{ClientCapabilities, ClientInfo, McpClient, McpClientTrait};
use mcp_client::transport::{SseTransport, StdioTransport, Transport};
use mcp_core::{Content, Tool, ToolCall, ToolError, ToolResult};

// By default, we set it to Jan 1, 2020 if the resource does not have a timestamp
// This is to ensure that the resource is considered less important than resources with a more recent timestamp
static DEFAULT_TIMESTAMP: LazyLock<DateTime<Utc>> =
    LazyLock::new(|| Utc.with_ymd_and_hms(2020, 1, 1, 0, 0, 0).unwrap());

/// Manages MCP clients and their interactions
pub struct Capabilities {
    clients: HashMap<String, Arc<Mutex<Box<dyn McpClientTrait>>>>,
    instructions: HashMap<String, String>,
    provider: Box<dyn Provider>,
    provider_usage: Mutex<Vec<ProviderUsage>>,
}

/// A flattened representation of a resource used by the agent to prepare inference
#[derive(Debug, Clone)]
pub struct ResourceItem {
    pub client_name: String,      // The name of the client that owns the resource
    pub uri: String,              // The URI of the resource
    pub name: String,             // The name of the resource
    pub content: String,          // The content of the resource
    pub timestamp: DateTime<Utc>, // The timestamp of the resource
    pub priority: f32,            // The priority of the resource
    pub token_count: Option<u32>, // The token count of the resource (filled in by the agent)
}

impl ResourceItem {
    pub fn new(
        client_name: String,
        uri: String,
        name: String,
        content: String,
        timestamp: DateTime<Utc>,
        priority: f32,
    ) -> Self {
        Self {
            client_name,
            uri,
            name,
            content,
            timestamp,
            priority,
            token_count: None,
        }
    }
}

/// Sanitizes a string by replacing invalid characters with underscores.
/// Valid characters match [a-zA-Z0-9_-]
fn sanitize(input: String) -> String {
    let mut result = String::with_capacity(input.len());
    for c in input.chars() {
        result.push(if c.is_ascii_alphanumeric() || c == '_' || c == '-' {
            c
        } else {
            '_'
        });
    }
    result
}

impl Capabilities {
    /// Create a new Capabilities with the specified provider
    pub fn new(provider: Box<dyn Provider>) -> Self {
        Self {
            clients: HashMap::new(),
            instructions: HashMap::new(),
            provider,
            provider_usage: Mutex::new(Vec::new()),
        }
    }

    /// Add a new MCP system based on the provided client type
    // TODO IMPORTANT need to ensure this times out if the system command is broken!
    pub async fn add_system(&mut self, config: SystemConfig) -> SystemResult<()> {
<<<<<<< HEAD
        let mut client: Box<dyn McpClientTrait> = match config {
            SystemConfig::Sse { ref uri } => {
                let transport = SseTransport::new(uri);
                let handle = transport.start().await?;
                let service = McpService::with_timeout(handle, Duration::from_secs(10));
                Box::new(McpClient::new(service))
            }
            SystemConfig::Stdio { ref cmd, ref args } => {
                let transport = StdioTransport::new(cmd, args.to_vec());
                let handle = transport.start().await?;
                let service = McpService::with_timeout(handle, Duration::from_secs(10));
                Box::new(McpClient::new(service))
=======
        let mut client: McpClient = match config {
            SystemConfig::Sse { ref uri, ref envs } => {
                let transport = SseTransport::new(uri, envs.get_env());
                McpClient::new(transport.start().await?)
            }
            SystemConfig::Stdio {
                ref cmd,
                ref args,
                ref envs,
            } => {
                let transport = StdioTransport::new(cmd, args.to_vec(), envs.get_env());
                McpClient::new(transport.start().await?)
>>>>>>> a258b76d
            }
        };

        // Initialize the client with default capabilities
        let info = ClientInfo {
            name: "goose".to_string(),
            version: env!("CARGO_PKG_VERSION").to_string(),
        };
        let capabilities = ClientCapabilities::default();

        let init_result = client
            .initialize(info, capabilities)
            .await
            .map_err(|_| SystemError::Initialization(config.clone()))?;

        // Store instructions if provided
        if let Some(instructions) = init_result.instructions {
            self.instructions
                .insert(init_result.server_info.name.clone(), instructions);
        }

        // Store the client
        self.clients.insert(
            sanitize(init_result.server_info.name.clone()),
            Arc::new(Mutex::new(client)),
        );

        Ok(())
    }

    /// Get a reference to the provider
    pub fn provider(&self) -> &dyn Provider {
        &*self.provider
    }

    /// Record provider usage
    // TODO consider moving this off to the provider or as a form of logging
    pub async fn record_usage(&self, usage: ProviderUsage) {
        self.provider_usage.lock().await.push(usage);
    }

    /// Get aggregated usage statistics
    pub async fn remove_system(&mut self, name: &str) -> SystemResult<()> {
        self.clients.remove(name);
        Ok(())
    }

    pub async fn list_systems(&self) -> SystemResult<Vec<String>> {
        let mut systems = Vec::new();
        for name in self.clients.keys() {
            systems.push(name.clone());
        }
        Ok(systems)
    }

    pub async fn get_usage(&self) -> Vec<ProviderUsage> {
        let provider_usage = self.provider_usage.lock().await.clone();
        let mut usage_map: HashMap<String, ProviderUsage> = HashMap::new();

        provider_usage.iter().for_each(|usage| {
            usage_map
                .entry(usage.model.clone())
                .and_modify(|e| {
                    e.usage.input_tokens = Some(
                        e.usage.input_tokens.unwrap_or(0) + usage.usage.input_tokens.unwrap_or(0),
                    );
                    e.usage.output_tokens = Some(
                        e.usage.output_tokens.unwrap_or(0) + usage.usage.output_tokens.unwrap_or(0),
                    );
                    e.usage.total_tokens = Some(
                        e.usage.total_tokens.unwrap_or(0) + usage.usage.total_tokens.unwrap_or(0),
                    );
                    if e.cost.is_none() || usage.cost.is_none() {
                        e.cost = None; // Pricing is not available for all models
                    } else {
                        e.cost = Some(e.cost.unwrap_or(dec!(0)) + usage.cost.unwrap_or(dec!(0)));
                    }
                })
                .or_insert_with(|| usage.clone());
        });
        usage_map.into_values().collect()
    }

    /// Get all tools from all clients with proper prefixing
    pub async fn get_prefixed_tools(&mut self) -> SystemResult<Vec<Tool>> {
        let mut tools = Vec::new();
        for (name, client) in &self.clients {
            let client_guard = client.lock().await;
            let mut client_tools = client_guard.list_tools(None).await?;

            loop {
                for tool in client_tools.tools {
                    tools.push(Tool::new(
                        format!("{}__{}", name, tool.name),
                        &tool.description,
                        tool.input_schema,
                    ));
                }

                // exit loop when there are no more pages
                if client_tools.next_cursor.is_none() {
                    break;
                }

                client_tools = client_guard.list_tools(client_tools.next_cursor).await?;
            }
        }
        Ok(tools)
    }

    /// Get client resources and their contents
    pub async fn get_resources(&self) -> SystemResult<Vec<ResourceItem>> {
        let mut result: Vec<ResourceItem> = Vec::new();

        for (name, client) in &self.clients {
            let client_guard = client.lock().await;
            let resources = client_guard.list_resources(None).await?;

            for resource in resources.resources {
                // Skip reading the resource if it's not marked active
                // This avoids blowing up the context with inactive resources
                if !resource.is_active() {
                    continue;
                }

                if let Ok(contents) = client_guard.read_resource(&resource.uri).await {
                    for content in contents.contents {
                        let (uri, content_str) = match content {
                            mcp_core::resource::ResourceContents::TextResourceContents {
                                uri,
                                text,
                                ..
                            } => (uri, text),
                            mcp_core::resource::ResourceContents::BlobResourceContents {
                                uri,
                                blob,
                                ..
                            } => (uri, blob),
                        };

                        result.push(ResourceItem::new(
                            name.clone(),
                            uri,
                            resource.name.clone(),
                            content_str,
                            resource.timestamp().unwrap_or(*DEFAULT_TIMESTAMP),
                            resource.priority().unwrap_or(0.0),
                        ));
                    }
                }
            }
        }
        Ok(result)
    }

    /// Get the system prompt including client instructions
    pub async fn get_system_prompt(&self) -> String {
        let mut context = HashMap::new();
        let systems_info: Vec<SystemInfo> = self
            .clients
            .keys()
            .map(|name| {
                let instructions = self.instructions.get(name).cloned().unwrap_or_default();
                SystemInfo::new(name, "", &instructions)
            })
            .collect();

        context.insert("systems", systems_info);
        load_prompt_file("system.md", &context).expect("Prompt should render")
    }

    /// Find and return a reference to the appropriate client for a tool call
    fn get_client_for_tool(
        &self,
        prefixed_name: &str,
    ) -> Option<Arc<Mutex<Box<dyn McpClientTrait>>>> {
        prefixed_name
            .split_once("__")
            .and_then(|(client_name, _)| self.clients.get(client_name))
            .map(Arc::clone)
    }

    /// Dispatch a single tool call to the appropriate client
    #[instrument(skip(self, tool_call), fields(input, output))]
    pub async fn dispatch_tool_call(&self, tool_call: ToolCall) -> ToolResult<Vec<Content>> {
        let client = self
            .get_client_for_tool(&tool_call.name)
            .ok_or_else(|| ToolError::NotFound(tool_call.name.clone()))?;

        let tool_name = tool_call
            .name
            .split("__")
            .nth(1)
            .ok_or_else(|| ToolError::NotFound(tool_call.name.clone()))?;

        let client_guard = client.lock().await;
        let result = client_guard
            .call_tool(tool_name, tool_call.clone().arguments)
            .await
            .map(|result| result.content)
            .map_err(|e| ToolError::ExecutionError(e.to_string()));

        debug!(
            "input" = serde_json::to_string(&tool_call).unwrap(),
            "output" = serde_json::to_string(&result).unwrap(),
        );

        result
    }
}<|MERGE_RESOLUTION|>--- conflicted
+++ resolved
@@ -89,33 +89,18 @@
     /// Add a new MCP system based on the provided client type
     // TODO IMPORTANT need to ensure this times out if the system command is broken!
     pub async fn add_system(&mut self, config: SystemConfig) -> SystemResult<()> {
-<<<<<<< HEAD
         let mut client: Box<dyn McpClientTrait> = match config {
-            SystemConfig::Sse { ref uri } => {
-                let transport = SseTransport::new(uri);
+            SystemConfig::Sse { ref uri, ref envs } => {
+                let transport = SseTransport::new(uri, envs.get_env());
                 let handle = transport.start().await?;
                 let service = McpService::with_timeout(handle, Duration::from_secs(10));
                 Box::new(McpClient::new(service))
             }
-            SystemConfig::Stdio { ref cmd, ref args } => {
-                let transport = StdioTransport::new(cmd, args.to_vec());
+            SystemConfig::Stdio { ref cmd, ref args, ref envs } => {
+                let transport = StdioTransport::new(cmd, args.to_vec(), envs.get_env());
                 let handle = transport.start().await?;
                 let service = McpService::with_timeout(handle, Duration::from_secs(10));
                 Box::new(McpClient::new(service))
-=======
-        let mut client: McpClient = match config {
-            SystemConfig::Sse { ref uri, ref envs } => {
-                let transport = SseTransport::new(uri, envs.get_env());
-                McpClient::new(transport.start().await?)
-            }
-            SystemConfig::Stdio {
-                ref cmd,
-                ref args,
-                ref envs,
-            } => {
-                let transport = StdioTransport::new(cmd, args.to_vec(), envs.get_env());
-                McpClient::new(transport.start().await?)
->>>>>>> a258b76d
             }
         };
 

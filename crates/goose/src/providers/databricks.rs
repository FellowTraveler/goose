use anyhow::Result;
use async_trait::async_trait;
use reqwest::{Client, StatusCode};
use serde::{Deserialize, Serialize};
use serde_json::Value;
use std::time::Duration;

use super::base::{ConfigKey, Provider, ProviderMetadata, ProviderUsage, Usage};
use super::errors::ProviderError;
use super::formats::openai::{create_request, get_usage, response_to_message};
use super::oauth;
use super::utils::{get_model, ImageFormat};
use crate::config::ConfigError;
use crate::message::Message;
use crate::model::ModelConfig;
use mcp_core::tool::Tool;

const DEFAULT_CLIENT_ID: &str = "databricks-cli";
const DEFAULT_REDIRECT_URL: &str = "http://localhost:8020";
const DEFAULT_SCOPES: &[&str] = &["all-apis"];

pub const DATABRICKS_DEFAULT_MODEL: &str = "databricks-meta-llama-3-3-70b-instruct";
// Databricks can passthrough to a wide range of models, we only provide the default
pub const DATABRICKS_KNOWN_MODELS: &[&str] = &[
    "databricks-meta-llama-3-3-70b-instruct",
    "databricks-meta-llama-3-1-405b-instruct",
    "databricks-dbrx-instruct",
    "databricks-mixtral-8x7b-instruct",
];

pub const DATABRICKS_DOC_URL: &str =
    "https://docs.databricks.com/en/generative-ai/external-models/index.html";

#[derive(Debug, Clone, Serialize, Deserialize)]
pub enum DatabricksAuth {
    Token(String),
    OAuth {
        host: String,
        client_id: String,
        redirect_url: String,
        scopes: Vec<String>,
    },
}

impl DatabricksAuth {
    /// Create a new OAuth configuration with default values
    pub fn oauth(host: String) -> Self {
        Self::OAuth {
            host,
            client_id: DEFAULT_CLIENT_ID.to_string(),
            redirect_url: DEFAULT_REDIRECT_URL.to_string(),
            scopes: DEFAULT_SCOPES.iter().map(|s| s.to_string()).collect(),
        }
    }
    pub fn token(token: String) -> Self {
        Self::Token(token)
    }
}

#[derive(Debug, serde::Serialize)]
pub struct DatabricksProvider {
    #[serde(skip)]
    client: Client,
    host: String,
    auth: DatabricksAuth,
    model: ModelConfig,
    image_format: ImageFormat,
}

impl Default for DatabricksProvider {
    fn default() -> Self {
        let model = ModelConfig::new(DatabricksProvider::metadata().default_model);
        DatabricksProvider::from_env(model).expect("Failed to initialize Databricks provider")
    }
}

impl DatabricksProvider {
    pub fn from_env(model: ModelConfig) -> Result<Self> {
        let config = crate::config::Config::global();

        // For compatibility for now we check both config and secret for databricks host
        // but it is not actually a secret value
        let mut host: Result<String, ConfigError> = config.get("DATABRICKS_HOST");

        if host.is_err() {
            host = config.get_secret("DATABRICKS_HOST")
        }

        if host.is_err() {
            return Err(ConfigError::NotFound(
                "Did not find DATABRICKS_HOST in either config file or keyring".to_string(),
            )
            .into());
        }

        let host = host?;

        let client = Client::builder()
            .timeout(Duration::from_secs(600))
            .build()?;

        // If we find a databricks token we prefer that
        if let Ok(api_key) = config.get_secret("DATABRICKS_TOKEN") {
            return Ok(Self {
                client,
                host,
                auth: DatabricksAuth::token(api_key),
                model,
                image_format: ImageFormat::OpenAi,
            });
        }

        // Otherwise use Oauth flow
        Ok(Self {
            client,
            auth: DatabricksAuth::oauth(host.clone()),
            host,
            model,
            image_format: ImageFormat::OpenAi,
        })
    }

    async fn ensure_auth_header(&self) -> Result<String> {
        match &self.auth {
            DatabricksAuth::Token(token) => Ok(format!("Bearer {}", token)),
            DatabricksAuth::OAuth {
                host,
                client_id,
                redirect_url,
                scopes,
            } => {
                let token =
                    oauth::get_oauth_token_async(host, client_id, redirect_url, scopes).await?;
                Ok(format!("Bearer {}", token))
            }
        }
    }

    async fn post(&self, payload: Value) -> Result<Value, ProviderError> {
        let url = format!(
            "{}/serving-endpoints/{}/invocations",
            self.host.trim_end_matches('/'),
            self.model.model_name
        );

        let auth_header = self.ensure_auth_header().await?;
        let response = self
            .client
            .post(&url)
            .header("Authorization", auth_header)
            .json(&payload)
            .send()
            .await?;

        let status = response.status();
        let payload: Option<Value> = response.json().await.ok();

        match status {
            StatusCode::OK => payload.ok_or_else( || ProviderError::RequestFailed {
                status,
                body: "Response body is not valid JSON".to_string()
            }),
            StatusCode::UNAUTHORIZED | StatusCode::FORBIDDEN => {
                Err(ProviderError::Authentication(format!("Authentication failed. Please ensure your API keys are valid and have the required permissions. \
                    Status: {}. Response: {:?}", status, payload)))
            }
            StatusCode::BAD_REQUEST => {
                // Databricks provides a generic 'error' but also includes 'external_model_message' which is provider specific
                // We try to extract the error message from the payload and check for phrases that indicate context length exceeded
                let payload_str = serde_json::to_string(&payload).unwrap_or_default().to_lowercase();
                let check_phrases = [
                    "too long",
                    "context length",
                    "context_length_exceeded",
                    "reduce the length",
                    "token count",
                    "exceeds",
                ];
                if check_phrases.iter().any(|c| payload_str.contains(c)) {
                    return Err(ProviderError::ContextLengthExceeded(payload_str));
                }

                let mut error_msg = "Unknown error".to_string();
                if let Some(payload) = &payload {
                    error_msg = payload.get("message").and_then(|m| m.as_str()).unwrap_or("Unknown error").to_string();
                }

                tracing::debug!(
                    "{}", format!("Provider request failed with status: {}. Payload: {:?}", status, payload)
                );
<<<<<<< HEAD
                Err(ProviderError::RequestFailed {
                    status,
                    body: format!("{:?}", payload)
                })
=======
                Err(ProviderError::RequestFailed(format!("Request failed with status: {}. Message: {}", status, error_msg)))
>>>>>>> a420e20c
            }
            StatusCode::TOO_MANY_REQUESTS => {
                Err(ProviderError::RateLimitExceeded(format!("{:?}", payload)))
            }
            StatusCode::INTERNAL_SERVER_ERROR | StatusCode::SERVICE_UNAVAILABLE => {
                Err(ProviderError::ServerError(format!("{:?}", payload)))
            }
            _ => {
                tracing::debug!(
                    "{}", format!("Provider request failed with status: {}. Payload: {:?}", status, payload)
                );
                Err(ProviderError::RequestFailed {
                    status,
                    body: format!("{:?}", payload)
                })
            }
        }
    }
}

#[async_trait]
impl Provider for DatabricksProvider {
    fn metadata() -> ProviderMetadata {
        ProviderMetadata::new(
            "databricks",
            "Databricks",
            "Models on Databricks AI Gateway",
            DATABRICKS_DEFAULT_MODEL,
            DATABRICKS_KNOWN_MODELS
                .iter()
                .map(|&s| s.to_string())
                .collect(),
            DATABRICKS_DOC_URL,
            vec![
                ConfigKey::new("DATABRICKS_HOST", true, false, None),
                ConfigKey::new("DATABRICKS_TOKEN", false, true, None),
            ],
        )
    }

    fn get_model_config(&self) -> ModelConfig {
        self.model.clone()
    }

    #[tracing::instrument(
        skip(self, system, messages, tools),
        fields(model_config, input, output, input_tokens, output_tokens, total_tokens)
    )]
    async fn complete(
        &self,
        system: &str,
        messages: &[Message],
        tools: &[Tool],
    ) -> Result<(Message, ProviderUsage), ProviderError> {
        let mut payload = create_request(&self.model, system, messages, tools, &self.image_format)?;
        // Remove the model key which is part of the url with databricks
        payload
            .as_object_mut()
            .expect("payload should have model key")
            .remove("model");

        let response = self.post(payload.clone()).await?;

        // Parse response
        let message = response_to_message(response.clone())?;
        let usage = match get_usage(&response) {
            Ok(usage) => usage,
            Err(ProviderError::UsageError(e)) => {
                tracing::warn!("Failed to get usage data: {}", e);
                Usage::default()
            }
            Err(e) => return Err(e),
        };
        let model = get_model(&response);
        super::utils::emit_debug_trace(self, &payload, &response, &usage);

        Ok((message, ProviderUsage::new(model, usage)))
    }
}<|MERGE_RESOLUTION|>--- conflicted
+++ resolved
@@ -188,14 +188,10 @@
                 tracing::debug!(
                     "{}", format!("Provider request failed with status: {}. Payload: {:?}", status, payload)
                 );
-<<<<<<< HEAD
                 Err(ProviderError::RequestFailed {
                     status,
                     body: format!("{:?}", payload)
                 })
-=======
-                Err(ProviderError::RequestFailed(format!("Request failed with status: {}. Message: {}", status, error_msg)))
->>>>>>> a420e20c
             }
             StatusCode::TOO_MANY_REQUESTS => {
                 Err(ProviderError::RateLimitExceeded(format!("{:?}", payload)))

--- conflicted
+++ resolved
@@ -2,13 +2,12 @@
 use async_stream;
 use futures::stream::BoxStream;
 use rust_decimal_macros::dec;
+use rust_decimal_macros::dec;
 use serde_json::json;
 use std::collections::HashMap;
 use tokio::sync::Mutex;
-<<<<<<< HEAD
 use tracing::{debug, info, instrument, warn};
-=======
->>>>>>> e813c8d4
+use tokio::sync::Mutex;
 
 use crate::errors::{AgentError, AgentResult};
 use crate::message::{Message, ToolRequest};
@@ -366,7 +365,6 @@
         let reply_span = tracing::Span::current();
         let mut messages = messages.to_vec();
         let tools = self.get_prefixed_tools();
-<<<<<<< HEAD
         
         // Set the user_message field in the span instead of creating a new event
         if let Some(content) = messages.last()
@@ -376,8 +374,6 @@
             reply_span.record("user_message", &content);
         }
 
-=======
->>>>>>> e813c8d4
         let system_prompt = self.get_system_prompt()?;
         let estimated_limit = self.provider.get_model_config().get_estimated_limit();
 
@@ -396,22 +392,14 @@
             let _reply_guard = reply_span.enter();
             
             loop {
-<<<<<<< HEAD
-                                let (response, usage) = self.provider.complete(
-=======
                 // Get completion from provider
                 let (response, usage) = self.provider.complete(
->>>>>>> e813c8d4
                     &system_prompt,
                     &messages,
                     &tools,
                 ).await?;
                 self.provider_usage.lock().await.push(usage);
-<<<<<<< HEAD
-                
-=======
-
->>>>>>> e813c8d4
+
                 // The assistant's response is added in rewrite_messages_on_tool_response
                 // Yield the assistant's response
                 yield response.clone();
@@ -465,12 +453,7 @@
                 messages.pop();
 
                 let pending = vec![response, message_tool_response];
-<<<<<<< HEAD
-                messages = self.prepare_inference(&system_prompt, &tools, &messages, &pending, estimated_limit)
-                    .await?;
-=======
                 messages = self.prepare_inference(&system_prompt, &tools, &messages, &pending, estimated_limit).await?;
->>>>>>> e813c8d4
             }
         }))
     }
@@ -502,10 +485,6 @@
         });
         Ok(usage_map.into_values().collect())
     }
-<<<<<<< HEAD
-    
-=======
->>>>>>> e813c8d4
 }
 
 #[cfg(test)]

--- conflicted
+++ resolved
@@ -540,7 +540,6 @@
         Ok(())
     }
 
-<<<<<<< HEAD
     // Implement window listing functionality
     async fn list_windows(&self, _params: Value) -> AgentResult<Vec<Content>> {
         let windows = Window::all()
@@ -631,10 +630,7 @@
         ])
     }
 
-    async fn read_resource_internal(&self, uri: &str) -> AgentResult<String> {
-=======
     async fn read_resource_internal(&self, uri: &str) -> Result<String, ResourceError> {
->>>>>>> b5f2a596
         // Ensure the resource exists in the active resources map
         let active_resources = self.active_resources.lock().unwrap();
         let resource = active_resources

--- conflicted
+++ resolved
@@ -1,28 +1,26 @@
 const { contextBridge, ipcRenderer } = require('electron')
 
-<<<<<<< HEAD
+
 let windowId = null;
 
 // Listen for window ID from main process
 ipcRenderer.on('set-window-id', (_, id) => {
   windowId = id;
-=======
+});
+
 const config = JSON.parse(process.argv.find((arg) => arg.startsWith('{')) || '{}');
 
 contextBridge.exposeInMainWorld('appConfig', {
   get: (key) => config[key],
   getAll: () => config,
->>>>>>> 1711b5e9
 });
+
 
 contextBridge.exposeInMainWorld('electron', {
   hideWindow: () => ipcRenderer.send('hide-window'),
   createChatWindow: (query) => ipcRenderer.send('create-chat-window', query),
-<<<<<<< HEAD
   resizeWindow: (width, height) => ipcRenderer.send('resize-window', { windowId, width, height }),
   getWindowId: () => windowId,
-=======
-  createWingToWingWindow: (query) => ipcRenderer.send('create-wing-to-wing-window', query),
   logInfo: (txt) => ipcRenderer.send('logInfo', txt),
->>>>>>> 1711b5e9
-})+})
+  